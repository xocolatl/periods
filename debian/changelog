<<<<<<< HEAD
postgresql-periods (1.2-1) unstable; urgency=medium

  * New upstream version.
  * DH 13.
  * Use dh --with pgxs.

 -- Christoph Berg <myon@debian.org>  Wed, 30 Sep 2020 16:43:33 +0200
=======
postgresql-periods (1.1-1) unstable; urgency=medium

  * New upstream version.

 -- Christoph Berg <myon@debian.org>  Wed, 05 Feb 2020 13:07:16 +0100

postgresql-periods (1.0-2) unstable; urgency=medium

  * Upload for PostgreSQL 12.

 -- Christoph Berg <myon@debian.org>  Thu, 31 Oct 2019 12:59:23 +0100
>>>>>>> 7310bc09

postgresql-periods (1.0-1) unstable; urgency=medium

  * New upstream version.
  * Rename source package to postgresql-periods.

 -- Christoph Berg <myon@debian.org>  Mon, 26 Aug 2019 12:08:01 +0200

periods (0.04-1) unstable; urgency=medium

  * New upstream version.

 -- Christoph Berg <myon@debian.org>  Wed, 31 Jul 2019 10:34:51 +0200

periods (0.03-1) unstable; urgency=medium

  * Initial release.

 -- Christoph Berg <myon@debian.org>  Wed, 17 Jul 2019 12:54:33 +0200<|MERGE_RESOLUTION|>--- conflicted
+++ resolved
@@ -1,4 +1,3 @@
-<<<<<<< HEAD
 postgresql-periods (1.2-1) unstable; urgency=medium
 
   * New upstream version.
@@ -6,7 +5,7 @@
   * Use dh --with pgxs.
 
  -- Christoph Berg <myon@debian.org>  Wed, 30 Sep 2020 16:43:33 +0200
-=======
+
 postgresql-periods (1.1-1) unstable; urgency=medium
 
   * New upstream version.
@@ -18,7 +17,6 @@
   * Upload for PostgreSQL 12.
 
  -- Christoph Berg <myon@debian.org>  Thu, 31 Oct 2019 12:59:23 +0100
->>>>>>> 7310bc09
 
 postgresql-periods (1.0-1) unstable; urgency=medium
 
