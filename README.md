# A `periods` Extension

*compatible 9.5–12*

This extension attempts to recreate the behavior defined in SQL:2016
(originally SQL:2011) around periods and tables with `SYSTEM
VERSIONING`. The idea is to figure out all the rules that PostgreSQL
would like to adopt (there are some details missing in the standard) and
to allow earlier versions of PostgreSQL to simulate the behavior once
the feature is finally integrated.

# What is a period?

A period is a definition on a table which specifies a name and two
columns. The period’s name cannot be the same as any column name of the
table.

``` sql
CREATE TABLE example (
    id bigint,
    start_date date,
    end_date date,
    PERIOD FOR validity (start_date, end_date)
);
```

Defining a period constrains the two columns such that the start
column’s value must be strictly inferior to the end column’s value,
and that both columns be non-null. The period’s value includes the start
value but excludes the end value. A period is therefore very similar to
PostgreSQL’s range types, but a bit more restricted.

Since extensions cannot modify PostgreSQL’s grammar, we use functions,
views, and triggers to get as close to the same thing as possible.

``` sql
CREATE TABLE example (
    id bigint,
    start_date date,
    end_date date
);
SELECT periods.add_period('example', 'validity', 'start_date', 'end_date');
```

## Unique constraints

Periods may be part of `PRIMARY KEY`s and `UNIQUE` constraints.

``` sql
CREATE TABLE example (
    id bigint,
    start_date date,
    end_date date,
    PERIOD FOR validity (start_date, end_date),
    UNIQUE (id, validity WITHOUT OVERLAPS)
);
```

``` sql
CREATE TABLE example (
    id bigint,
    start_date date,
    end_date date
);
SELECT periods.add_period('example', 'validity', 'start_date', 'end_date');
SELECT periods.add_unique_key('example', ARRAY['id'], 'validity');
```

The extension will create a unique constraint over all of the columns
specified and the two columns of the period given. It will also create
an exclusion constraint using gist to implement the `WITHOUT OVERLAPS`
part of the constraint. The function also takes optional parameters if
you already have such a constraint that you would like to use.

``` sql
CREATE TABLE example (
    id bigint,
    start_date date,
    end_date date,
    PERIOD FOR validity (start_date, end_date),
    CONSTRAINT example_pkey PRIMARY KEY (id, validity WITHOUT OVERLAPS)
);
```

``` sql
CREATE TABLE example (
    id bigint,
    start_date date,
    end_date date,
    CONSTRAINT example_pkey PRIMARY KEY (id, start_date, end_date)
);
SELECT periods.add_period('example', 'validity', 'start_date', 'end_date');
SELECT periods.add_unique_key('example', ARRAY['id'], 'validity', unique_constraint => 'example_pkey');
```

Unique constraints may only contain one period.

## Foreign keys

If you can have unique keys with periods, you can also have foreign keys
pointing at
them.

``` sql
SELECT periods.add_foreign_key('example2', 'ARRAY[ex_id]', 'validity', 'example_id_validity');
```

In this example, we give the name of the unique key instead of listing
out the referenced columns as you would in normal SQL.

## Portions

The SQL standard allows syntax for updating or deleting just a portion
of a period. Rows are inserted as needed for the portions not being
updated or deleted. Yes, that means a simple `DELETE` statement can
actually `INSERT` rows\!

``` sql
UPDATE example
FOR PORTION OF validity FROM '...' TO '...'
SET ...
WHERE ...;

DELETE FROM example
FOR PORTION OF validity FROM '...' TO '...'
WHERE ...;
```

When updating a portion of a period, it is illegal to modify either of
the two columns contained in the period. This extension uses a view with
an `INSTEAD OF` trigger to figure out what portion of the period you
would like to modify, and issue the correct DML on the underlying table
to do the job.

``` sql
UPDATE example__for_portion_of_validity
SET ...,
    start_date = ...,
    end_date = ...
WHERE ...;
```

We see no way to simulate deleting portions of periods, alas.

## Predicates

None of the predicates provided by the SQL standard are implemented
here. You can use the range type operators instead.

# System-versioned tables

## `SYSTEM_TIME`

If the period is named `SYSTEM_TIME`, then special rules apply. The type
<<<<<<< HEAD
of the columns must be `timestamp with time zone` and they are not
modifiable by the user. In the SQL standard, the start column is
`GENERATED ALWAYS AS ROW START` and the end column is `GENERATED ALWAYS
AS ROW END`. This extension uses triggers to set the start column to
`transaction_timestamp()` and the end column is always `'infinity'`.
=======
of the columns must be `date`, `timestamp without time zone`, or
`timestamp with time zone`; and they are not modifiable by the user. In
the SQL standard, the start column is `GENERATED ALWAYS AS ROW START`
and the end column is `GENERATED ALWAYS AS ROW END`. This extension uses
triggers to set the start column to `transaction_timestamp()` and the
end column is always `'infinity'`.

***Note:*** It is generally unwise to use anything but `timestamp with
time zone` because changes in the `TimeZone` configuration paramater or
even just Daylight Savings Time changes can distort the history. Even
when only using UTC, we recommend the `timestamp with time zone` type.
>>>>>>> 3dfb462e

``` sql
CREATE TABLE example (
    id bigint PRIMARY KEY,
    value text,
    PERIOD FOR system_time (row_start, row_end)
);
```

``` sql
CREATE TABLE example (
    id bigint PRIMARY KEY,
    value text
);
SELECT periods.add_system_time_period('example', 'row_start', 'row_end');
```

Note that the columns in this special case need not exist. They will be
created both by the SQL standard and by this extension. A special
function is provided as a convenience, but `add_period` can also be
called.

## `WITH SYSTEM VERSIONING`

This special `SYSTEM_TIME` period can be used to keep track of changes
in the table.

``` sql
CREATE TABLE example (
    id bigint PRIMARY KEY,
    value text,
    PERIOD FOR system_time (row_start, row_end)
) WITH SYSTEM VERSIONING;
```

``` sql
CREATE TABLE example (
    id bigint PRIMARY KEY,
    value text
);
SELECT periods.add_system_time_period('example', 'row_start', 'row_end');
SELECT periods.add_system_versioning('example');
```

This instructs the system to keep a record of all changes in the table.
We use a separate history table for this. You can create the history
table yourself and instruct the extension to use it if you want to do
things like add partitioning.

## Temporal querying

The SQL standard extends the `FROM` and `JOIN` clauses to allow
specifying a point in time, or even a range of time (shall we say a
*period* of time?) for which we want the data. This only applies to base
tables and so this extension implements them through inlined functions.

``` sql
SELECT * FROM t FOR system_time AS OF '...';
SELECT * FROM t__as_of('...');

SELECT * FROM t FOR system_time FROM '...' TO '...';
SELECT * FROM t__from_to('...', '...');

SELECT * FROM t FOR system_time BETWEEN '...' AND '...';
SELECT * FROM t__between('...', '...');

SELECT * FROM t FOR system_time BETWEEN SYMMETRIC '...' AND '...';
SELECT * FROM t__between_symmetric('...', '...');
```

# Future

## Completion

There are many things that still need to be done for this extension.
Adding everything should work, but dropping it again has a few… issues.

There should also be a proper handling of users modifying the period’s
properties after we’ve done our tests. This would be generally trivial
with `pg_depend` but here we have to handle it ourselves.

## Performance

Performance for the temporal queries should be already very similar to
what we can expect from a native implementation in PostgreSQL.

Unique keys should also be as performant as a native implementation,
except that two indexes are needed instead of just one. One of the goals
of this extension is to fork btree to a new access method that handles
the `WITHOUT OVERLAPS` and then patch that back into PostgreSQL when
periods are added.

Foreign key performance should mostly be reasonable, except perhaps when
validating existing data. Some benchmarks would be helpful here.

Performance for the DDL stuff isn’t all that important, but those
functions will likely also be rewritten in C, if only to start being the
patch to present to the PostgreSQL community.

# Contributions

***Contributions are very much welcome\!***

If you would like to help implement the missing features, optimize them,
rewrite them in C, and especially modify btree; please don’t hesitate to
do so.

This project adheres to the [PostgreSQL Community Code of
Conduct](https://www.postgresql.org/about/policies/coc/).

Released under the [PostgreSQL
License](https://www.postgresql.org/about/licence/).<|MERGE_RESOLUTION|>--- conflicted
+++ resolved
@@ -152,13 +152,6 @@
 ## `SYSTEM_TIME`
 
 If the period is named `SYSTEM_TIME`, then special rules apply. The type
-<<<<<<< HEAD
-of the columns must be `timestamp with time zone` and they are not
-modifiable by the user. In the SQL standard, the start column is
-`GENERATED ALWAYS AS ROW START` and the end column is `GENERATED ALWAYS
-AS ROW END`. This extension uses triggers to set the start column to
-`transaction_timestamp()` and the end column is always `'infinity'`.
-=======
 of the columns must be `date`, `timestamp without time zone`, or
 `timestamp with time zone`; and they are not modifiable by the user. In
 the SQL standard, the start column is `GENERATED ALWAYS AS ROW START`
@@ -170,7 +163,6 @@
 time zone` because changes in the `TimeZone` configuration paramater or
 even just Daylight Savings Time changes can distort the history. Even
 when only using UTC, we recommend the `timestamp with time zone` type.
->>>>>>> 3dfb462e
 
 ``` sql
 CREATE TABLE example (
